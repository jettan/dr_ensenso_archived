#pragma once
#include "util.hpp"

#include <Eigen/Eigen>

#include <opencv2/opencv.hpp>

#include <pcl/point_cloud.h>
#include <pcl/point_types.h>

#include <ensenso/nxLib.h>
#include <boost/optional.hpp>

namespace dr {

class Ensenso {
protected:
	/// The root EnsensoSDK node.
	NxLibItem root;

	/// The Ensenso camera node.
	NxLibItem ensenso_camera;

	/// The overlay camera node.
	boost::optional<NxLibItem> overlay_camera;

public:
	/// Connect to an ensenso camera.
	Ensenso(bool connect_overlay = true);

	/// Destructor.
	~Ensenso();

	/// Get the native nxLibItem for the stereo camera.
	NxLibItem native() const {
		return ensenso_camera;
	}

	/// Get the native nxLibItem for the overlay camera (if any).
	boost::optional<NxLibItem> nativeOverlay() const {
		return overlay_camera;
	}

	/// Get the serial number of the stereo camera.
	std::string serialNumber() const {
		return getNx<std::string>(ensenso_camera[itmSerialNumber]);
	}

	/// Get the serial number of the overlay camera or an empty string if there is no overlay camera.
	std::string overlaySerialNumber() const {
		return overlay_camera ? getNx<std::string>(overlay_camera.get()[itmSerialNumber]) : "";
	}

	/// Loads the camera parameters from a JSON file.
	void loadParameters(std::string const parameters_file);

	/// Loads the overlay camera parameters from a JSON file.
	void loadOverlayParameters(std::string const parameters_file);

	/// Loads the overlay camera uEye parameters from a INI file.
	void loadOverlayParameterSet(std::string const parameters_file);

	/// Trigger data acquisition on the camera.
	/**
	 * \param stereo If true, capture data from the stereo camera.
	 * \param overlay If true, capture data from the overlay camera.
	 */
	bool trigger(bool stereo = true, bool overlay=true) const;

	/// Retrieve new data from the camera without sending a software trigger.
	/**
	 * \param timeout A timeout in milliseconds.
	 * \param stereo If true, capture data from the stereo camera.
	 * \param overlay If true, capture data from the overlay camera.
	 */
	bool retrieve(bool trigger = true, unsigned int timeout = 1500, bool stereo = true, bool overlay=true) const;

	/// Returns the pose of the camera with respect to the calibration plate.
	bool calibrate(int const num_patterns, Eigen::Isometry3d & pose) const;

	/// Returns the size of the intensity images.
	cv::Size getIntensitySize();

	/// Returns the size of the depth images.
	cv::Size getPointCloudSize();

	/// Loads the intensity image to intensity.
	/**
	 * \param capture If true, capture a new image before loading the point cloud.
	 */
	void loadIntensity(cv::Mat & intensity, bool capture);

	/// Loads the intensity image to intensity.
	void loadIntensity(cv::Mat & intensity) {
		loadIntensity(intensity, true);
	}

	/// Loads the pointcloud from depth in the region of interest.
	/**
	 * \param cloud the resulting pointcloud.
	 * \param roi The region of interest.
	 * \param capture If true, capture a new image before loading the point cloud.
	 */
	void loadPointCloud(pcl::PointCloud<pcl::PointXYZ> & cloud, cv::Rect roi, bool capture);

	/// Loads the pointcloud from depth in the region of interest.
	/**
	 * \param cloud the resulting pointcloud.
	 * \param roi The region of interest.
	 */
	void loadPointCloud(pcl::PointCloud<pcl::PointXYZ> & cloud, cv::Rect roi = cv::Rect()) {
		return loadPointCloud(cloud, roi, true);
	}

<<<<<<< HEAD
=======
	// Don't hide the base class verion of getPointCloud.
	using PointCloudCamera::getPointCloud;

	/// Loads the pointcloud registered to the overlay camera.
	/**
	 * \param cloud the resulting pointcloud.
	 * \param roi The region of interest.
	 * \param capture If true, capture a new image before loading the point cloud.
	 */
	void loadRegisteredPointCloud(PointCloudCamera::PointCloud & cloud, cv::Rect roi = cv::Rect(), bool capture = true);

>>>>>>> 02a299a2
	/// Get a pointlcoud from the camera.
	/**
	 * \param roi The region of interest.
	 * \param capture If true, capture a new image before loading the point cloud.
	 */
	pcl::PointCloud<pcl::PointXYZ> getPointCloud(cv::Rect roi, bool capture) {
		pcl::PointCloud<pcl::PointXYZ> result;
		loadPointCloud(result, roi, capture);
		return result;
	}

	/// Loads the pointcloud registered to the overlay camera.
	/**
	 * \param cloud the resulting pointcloud.
	 * \param roi The region of interest.
	 * \param capture If true, capture a new image before loading the point cloud.
	 */
	void loadRegisteredPointCloud(pcl::PointCloud<pcl::PointXYZ> & cloud, cv::Rect roi, bool capture = true);

protected:
	/// Set the region of interest for the disparity map (and thereby depth / point cloud).
	void setRegionOfInterest(cv::Rect const & roi);

};

}<|MERGE_RESOLUTION|>--- conflicted
+++ resolved
@@ -112,20 +112,6 @@
 		return loadPointCloud(cloud, roi, true);
 	}
 
-<<<<<<< HEAD
-=======
-	// Don't hide the base class verion of getPointCloud.
-	using PointCloudCamera::getPointCloud;
-
-	/// Loads the pointcloud registered to the overlay camera.
-	/**
-	 * \param cloud the resulting pointcloud.
-	 * \param roi The region of interest.
-	 * \param capture If true, capture a new image before loading the point cloud.
-	 */
-	void loadRegisteredPointCloud(PointCloudCamera::PointCloud & cloud, cv::Rect roi = cv::Rect(), bool capture = true);
-
->>>>>>> 02a299a2
 	/// Get a pointlcoud from the camera.
 	/**
 	 * \param roi The region of interest.
@@ -143,7 +129,7 @@
 	 * \param roi The region of interest.
 	 * \param capture If true, capture a new image before loading the point cloud.
 	 */
-	void loadRegisteredPointCloud(pcl::PointCloud<pcl::PointXYZ> & cloud, cv::Rect roi, bool capture = true);
+	void loadRegisteredPointCloud(pcl::PointCloud<pcl::PointXYZ> & cloud, cv::Rect roi = cv::Rect(), bool capture = true);
 
 protected:
 	/// Set the region of interest for the disparity map (and thereby depth / point cloud).
