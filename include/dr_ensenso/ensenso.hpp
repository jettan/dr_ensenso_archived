--- conflicted
+++ resolved
@@ -20,8 +20,10 @@
 	/// Returns the size of the depth images.
 	cv::Size getPointCloudSize() override;
 
+	void loadIntensity(cv::Mat & intensity) override;
+
 	/// Loads the intensity image to intensity.
-	void loadIntensity(cv::Mat & intensity) override;
+	void loadIntensity(cv::Mat & intensity, cv::Rect roi);
 
 	/// Loads the camera parameters from a JSON file.
 	void loadParameters(std::string const parameters_file);
@@ -32,12 +34,6 @@
 	 * \param roi The region of interest.
 	 */
 	void loadPointCloud(PointCloudCamera::PointCloud & cloud, cv::Rect roi = cv::Rect()) override;
-<<<<<<< HEAD
-=======
-
-	/// Set the region of interest for the disparity map (and thereby depth / point cloud).
-	void setRegionOfInterest(cv::Rect const & roi);
->>>>>>> 5f695f35
 
 protected:
 	/// The root EnsensoSDK node.
