#pragma once
#include "util.hpp"

#include <Eigen/Eigen>

#include <opencv2/opencv.hpp>

#include <pcl/point_cloud.h>
#include <pcl/point_types.h>

#include <ensenso/nxLib.h>
#include <boost/optional.hpp>

namespace dr {

class Ensenso {
protected:
	/// The root EnsensoSDK node.
	NxLibItem root;

	/// The Ensenso camera node.
	NxLibItem ensenso_camera;

	/// The overlay camera node.
	boost::optional<NxLibItem> overlay_camera;

public:
	/// Connect to an ensenso camera.
	Ensenso(bool connect_overlay = true);

	/// Destructor.
	~Ensenso();

	/// Get the native nxLibItem for the stereo camera.
	NxLibItem native() const {
		return ensenso_camera;
	}

	/// Get the native nxLibItem for the overlay camera (if any).
	boost::optional<NxLibItem> nativeOverlay() const {
		return overlay_camera;
	}

	/// Get the serial number of the stereo camera.
	std::string serialNumber() const {
		return getNx<std::string>(ensenso_camera[itmSerialNumber]);
	}

	/// Get the serial number of the overlay camera or an empty string if there is no overlay camera.
	std::string overlaySerialNumber() const {
		return overlay_camera ? getNx<std::string>(overlay_camera.get()[itmSerialNumber]) : "";
	}

	/// Loads the camera parameters from a JSON file.
	void loadParameters(std::string const parameters_file);

	/// Loads the overlay camera parameters from a JSON file.
	void loadOverlayParameters(std::string const parameters_file);

	/// Loads the overlay camera uEye parameters from a INI file.
	void loadOverlayParameterSet(std::string const parameters_file);

	/// Trigger data acquisition on the camera.
	/**
	 * \param stereo If true, capture data from the stereo camera.
	 * \param overlay If true, capture data from the overlay camera.
	 */
	bool trigger(bool stereo = true, bool overlay=true) const;

	/// Retrieve new data from the camera without sending a software trigger.
	/**
	 * \param timeout A timeout in milliseconds.
	 * \param stereo If true, capture data from the stereo camera.
	 * \param overlay If true, capture data from the overlay camera.
	 */
	bool retrieve(bool trigger = true, unsigned int timeout = 1500, bool stereo = true, bool overlay=true) const;

	/// Returns the pose of the camera with respect to the calibration plate.
	bool calibrate(int const num_patterns, Eigen::Isometry3d & pose) const;

	/// Returns the size of the intensity images.
	cv::Size getIntensitySize();

	/// Returns the size of the depth images.
	cv::Size getPointCloudSize();

	/// Loads the intensity image to intensity.
	/**
	 * \param capture If true, capture a new image before loading the point cloud.
	 */
	void loadIntensity(cv::Mat & intensity, bool capture);

	/// Loads the intensity image to intensity.
	void loadIntensity(cv::Mat & intensity) {
		loadIntensity(intensity, true);
	}

	/// Loads the pointcloud from depth in the region of interest.
	/**
	 * \param cloud the resulting pointcloud.
	 * \param roi The region of interest.
	 * \param capture If true, capture a new image before loading the point cloud.
	 */
	void loadPointCloud(pcl::PointCloud<pcl::PointXYZ> & cloud, cv::Rect roi, bool capture);

	/// Loads the pointcloud from depth in the region of interest.
	/**
	 * \param cloud the resulting pointcloud.
	 * \param roi The region of interest.
	 */
	void loadPointCloud(pcl::PointCloud<pcl::PointXYZ> & cloud, cv::Rect roi = cv::Rect()) {
		return loadPointCloud(cloud, roi, true);
	}

<<<<<<< HEAD
=======
	// Don't hide the base class verion of getPointCloud.
	using PointCloudCamera::getPointCloud;

	/// Loads the pointcloud registered to the overlay camera.
	/**
	 * \param cloud the resulting pointcloud.
	 * \param roi The region of interest.
	 * \param capture If true, capture a new image before loading the point cloud.
	 */
	void loadRegisteredPointCloud(PointCloudCamera::PointCloud & cloud, cv::Rect roi, bool capture = true);

>>>>>>> 0da5df14
	/// Get a pointlcoud from the camera.
	/**
	 * \param roi The region of interest.
	 * \param capture If true, capture a new image before loading the point cloud.
	 */
	pcl::PointCloud<pcl::PointXYZ> getPointCloud(cv::Rect roi, bool capture) {
		pcl::PointCloud<pcl::PointXYZ> result;
		loadPointCloud(result, roi, capture);
		return result;
	}

protected:
	/// Set the region of interest for the disparity map (and thereby depth / point cloud).
	void setRegionOfInterest(cv::Rect const & roi);

};

}<|MERGE_RESOLUTION|>--- conflicted
+++ resolved
@@ -112,20 +112,9 @@
 		return loadPointCloud(cloud, roi, true);
 	}
 
-<<<<<<< HEAD
-=======
 	// Don't hide the base class verion of getPointCloud.
 	using PointCloudCamera::getPointCloud;
 
-	/// Loads the pointcloud registered to the overlay camera.
-	/**
-	 * \param cloud the resulting pointcloud.
-	 * \param roi The region of interest.
-	 * \param capture If true, capture a new image before loading the point cloud.
-	 */
-	void loadRegisteredPointCloud(PointCloudCamera::PointCloud & cloud, cv::Rect roi, bool capture = true);
-
->>>>>>> 0da5df14
 	/// Get a pointlcoud from the camera.
 	/**
 	 * \param roi The region of interest.
