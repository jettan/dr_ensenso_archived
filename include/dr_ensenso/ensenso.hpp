#pragma once
#include "util.hpp"

#include <Eigen/Eigen>

#include <opencv2/opencv.hpp>

#include <pcl/point_cloud.h>
#include <pcl/point_types.h>

#include <ensenso/nxLib.h>
#include <boost/optional.hpp>

namespace dr {

class Ensenso {
protected:
	/// The root EnsensoSDK node.
	NxLibItem root;

	/// The Ensenso camera node.
	NxLibItem ensenso_camera;

	/// The overlay camera node.
	boost::optional<NxLibItem> overlay_camera;

public:
	/// Ensenso calibration result (camera pose, pattern pose, iterations needed, reprojection error).
	using CalibrationResult = std::tuple<Eigen::Isometry3d, Eigen::Isometry3d, int, double>;

	/// Connect to an ensenso camera.
	Ensenso(bool connect_overlay = true);

	/// Destructor.
	~Ensenso();

	/// Get the native nxLibItem for the stereo camera.
	NxLibItem native() const {
		return ensenso_camera;
	}

	/// Get the native nxLibItem for the overlay camera (if any).
	boost::optional<NxLibItem> nativeOverlay() const {
		return overlay_camera;
	}

	/// Get the serial number of the stereo camera.
	std::string serialNumber() const {
		return getNx<std::string>(ensenso_camera[itmSerialNumber]);
	}

	/// Get the serial number of the overlay camera or an empty string if there is no overlay camera.
	std::string overlaySerialNumber() const {
		return overlay_camera ? getNx<std::string>(overlay_camera.get()[itmSerialNumber]) : "";
	}

	/// Loads the camera parameters from a JSON file.
	void loadParameters(std::string const parameters_file);

	/// Loads the overlay camera parameters from a JSON file.
	void loadOverlayParameters(std::string const parameters_file);

	/// Loads the overlay camera uEye parameters from a INI file.
	void loadOverlayParameterSet(std::string const parameters_file);

	/// Trigger data acquisition on the camera.
	/**
	 * \param stereo If true, capture data from the stereo camera.
	 * \param overlay If true, capture data from the overlay camera.
	 */
	bool trigger(bool stereo = true, bool overlay=true) const;

	/// Retrieve new data from the camera without sending a software trigger.
	/**
	 * \param timeout A timeout in milliseconds.
	 * \param stereo If true, capture data from the stereo camera.
	 * \param overlay If true, capture data from the overlay camera.
	 */
	bool retrieve(bool trigger = true, unsigned int timeout = 1500, bool stereo = true, bool overlay=true) const;

	/// Returns the pose of the calibration plate with respect to the camera.
	bool calibrate(int const num_patterns, Eigen::Isometry3d & pose);

	/// Returns the size of the intensity images.
	cv::Size getIntensitySize();

	/// Returns the size of the depth images.
	cv::Size getPointCloudSize();

	/// Loads the intensity image to intensity.
	/**
	 * \param capture If true, capture a new image before loading the point cloud.
	 */
	void loadIntensity(cv::Mat & intensity, bool capture);

	/// Loads the intensity image to intensity.
	void loadIntensity(cv::Mat & intensity) {
		loadIntensity(intensity, true);
	}

	/// Loads the pointcloud from depth in the region of interest.
	/**
	 * \param cloud the resulting pointcloud.
	 * \param roi The region of interest.
	 * \param capture If true, capture a new image before loading the point cloud.
	 */
	void loadPointCloud(pcl::PointCloud<pcl::PointXYZ> & cloud, cv::Rect roi, bool capture);

	/// Loads the pointcloud from depth in the region of interest.
	/**
	 * \param cloud the resulting pointcloud.
	 * \param roi The region of interest.
	 */
	void loadPointCloud(pcl::PointCloud<pcl::PointXYZ> & cloud, cv::Rect roi = cv::Rect()) {
		return loadPointCloud(cloud, roi, true);
	}

	/// Get a pointlcoud from the camera.
	/**
	 * \param roi The region of interest.
	 * \param capture If true, capture a new image before loading the point cloud.
	 */
	pcl::PointCloud<pcl::PointXYZ> getPointCloud(cv::Rect roi, bool capture) {
		pcl::PointCloud<pcl::PointXYZ> result;
		loadPointCloud(result, roi, capture);
		return result;
	}

<<<<<<< HEAD
	/// Loads the pointcloud registered to the overlay camera.
	/**
	 * \param cloud the resulting pointcloud.
	 * \param roi The region of interest.
	 * \param capture If true, capture a new image before loading the point cloud.
	 */
	void loadRegisteredPointCloud(pcl::PointCloud<pcl::PointXYZ> & cloud, cv::Rect roi = cv::Rect(), bool capture = true);
=======
	/// Discards all stored calibration patterns.
	void discardPatterns();

	/// Records a calibration pattern.
	void recordCalibrationPattern();

	/// Performs calibration using previously recorded calibration results and the corresponding robot poses.
	CalibrationResult computeCalibration(
		std::vector<Eigen::Isometry3d> const & robot_poses,                      ///< Vector of robot poses corresponding to the stored calibration patterns.
		bool moving,                                                             ///< If true, the camera is expected to be in hand. Otherwise the camera is expected to be fixed.
		Eigen::Isometry3d const & camera_guess = Eigen::Isometry3d::Identity(),  ///< Initial guess for the camera relative to the hand (camera in hand) or camera relative to robot base (camera fixed). Not necessary, but speeds up calibration.
		Eigen::Isometry3d const & pattern_guess = Eigen::Isometry3d::Identity(), ///< Initial guess for the pattern relative to the hand (camera in hand) or pattern relative to robot base (camera fixed). Not necessary, but speeds up calibration.
		std::string const & target = ""                                          ///< Target frame to calibrate to. Default is "Hand" for camera in hand and "Workspace" for fixed camera.
	);
>>>>>>> 6bde60d4

protected:
	/// Set the region of interest for the disparity map (and thereby depth / point cloud).
	void setRegionOfInterest(cv::Rect const & roi);

};

}<|MERGE_RESOLUTION|>--- conflicted
+++ resolved
@@ -126,7 +126,6 @@
 		return result;
 	}
 
-<<<<<<< HEAD
 	/// Loads the pointcloud registered to the overlay camera.
 	/**
 	 * \param cloud the resulting pointcloud.
@@ -134,7 +133,7 @@
 	 * \param capture If true, capture a new image before loading the point cloud.
 	 */
 	void loadRegisteredPointCloud(pcl::PointCloud<pcl::PointXYZ> & cloud, cv::Rect roi = cv::Rect(), bool capture = true);
-=======
+
 	/// Discards all stored calibration patterns.
 	void discardPatterns();
 
@@ -149,7 +148,6 @@
 		Eigen::Isometry3d const & pattern_guess = Eigen::Isometry3d::Identity(), ///< Initial guess for the pattern relative to the hand (camera in hand) or pattern relative to robot base (camera fixed). Not necessary, but speeds up calibration.
 		std::string const & target = ""                                          ///< Target frame to calibrate to. Default is "Hand" for camera in hand and "Workspace" for fixed camera.
 	);
->>>>>>> 6bde60d4
 
 protected:
 	/// Set the region of interest for the disparity map (and thereby depth / point cloud).
